--- conflicted
+++ resolved
@@ -2,7 +2,6 @@
 package rabbitmq
 
 import (
-<<<<<<< HEAD
 	"fmt"
 
 	"os"
@@ -12,10 +11,9 @@
 
 	"github.com/golang/protobuf/proto"
 	"github.com/highalpha/charlotte_utils_go/protos"
-=======
+
 	"errors"
 
->>>>>>> 1ab47769
 	"github.com/micro/go-micro/broker"
 	"github.com/micro/go-micro/cmd"
 	"github.com/streadway/amqp"
